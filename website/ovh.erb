<% wrap_layout :inner do %>
  <% content_for :sidebar do %>
    <div class="docs-sidebar hidden-print affix-top" role="complementary">
      <ul class="nav docs-sidenav">
        <li<%= sidebar_current("docs-home") %>>
          <a href="/docs/providers/index.html">&laquo; Documentation Home</a>
        </li>

        <li<%= sidebar_current("docs-ovh-index") %>>
          <a href="/docs/providers/ovh/index.html">OVH Provider</a>
        </li>

        <li<%= sidebar_current("docs-ovh-datasource") %>>
          <a href="#">Data Sources</a>
          <ul class="nav nav-visible">
              <li<%= sidebar_current("docs-ovh-datasource-cloud-region-x") %>>
                  <a href="/docs/providers/ovh/d/cloud_region.html">ovh_cloud_region</a>
              </li>
              <li<%= sidebar_current("docs-ovh-datasource-cloud-regions") %>>
                  <a href="/docs/providers/ovh/d/cloud_regions.html">ovh_cloud_regions</a>
              </li>
            <li<%= sidebar_current("docs-ovh-datasource-domain-zone") %>>
              <a href="/docs/providers/ovh/d/domain_zone.html">ovh_domain_zone</a>
            </li>
            <li<%= sidebar_current("docs-ovh-datasource-iploadbalancing") %>>
              <a href="/docs/providers/ovh/d/iploadbalancing.html">ovh_iploadbalancing</a>
            </li>
            <li<%= sidebar_current("docs-ovh-datasource-me-paymentmean-bankaccount") %>>
                <a href="/docs/providers/ovh/d/me_paymentmean_bankaccount.html">ovh_me_paymentmean_bankaccount</a>
            </li>
            <li<%= sidebar_current("docs-ovh-datasource-me-paymentmean-creditcard") %>>
                <a href="/docs/providers/ovh/d/me_paymentmean_creditcard.html">ovh_me_paymentmean_creditcard</a>
            </li>
            <li<%= sidebar_current("docs-ovh-datasource-publiccloud-region-x") %>>
              <a href="/docs/providers/ovh/d/publiccloud_region.html">ovh_publiccloud_region</a>
            </li>
            <li<%= sidebar_current("docs-ovh-datasource-publiccloud-regions") %>>
              <a href="/docs/providers/ovh/d/publiccloud_regions.html">ovh_publiccloud_regions</a>
            </li>
          </ul>
        </li>

        <li<%= sidebar_current("docs-ovh-resource-cloud") %>>
            <a href="#">Cloud Resources</a>
            <ul class="nav nav-visible">
                <li<%= sidebar_current("docs-ovh-resource-cloud-network-private-x") %>>
                    <a href="/docs/providers/ovh/r/cloud_network_private.html">ovh_cloud_network_private</a>
                </li>
                <li<%= sidebar_current("docs-ovh-resource-cloud-network-private-subnet") %>>
                    <a href="/docs/providers/ovh/r/cloud_network_private_subnet.html">ovh_cloud_network_private_subnet</a>
                </li>
                <li<%= sidebar_current("docs-ovh-resource-cloud-user") %>>
                    <a href="/docs/providers/ovh/r/cloud_user.html">ovh_cloud_user</a>
                </li>

                <li<%= sidebar_current("docs-ovh-resource-publiccloud-private-network-x") %>>
                    <a href="/docs/providers/ovh/r/publiccloud_private_network.html">ovh_publiccloud_private_network</a>
                </li>
                <li<%= sidebar_current("docs-ovh-resource-publiccloud-private-network-subnet") %>>
                    <a href="/docs/providers/ovh/r/publiccloud_private_network_subnet.html">ovh_publiccloud_private_network_subnet</a>
                </li>
                <li<%= sidebar_current("docs-ovh-resource-publiccloud-user") %>>
                    <a href="/docs/providers/ovh/r/publiccloud_user.html">ovh_publiccloud_user</a>
                </li>
            </ul>
        </li>

        <li<%= sidebar_current("docs-ovh-resource-domain") %>>
          <a href="#">Domain Resources</a>
          <ul class="nav nav-visible">
            <li<%= sidebar_current("docs-ovh-resource-domain-zone-record") %>>
              <a href="/docs/providers/ovh/r/ovh_domain_zone_record.html">ovh_domain_zone_record</a>
            </li>
            <li<%= sidebar_current("docs-ovh-resource-domain-zone-redirection") %>>
              <a href="/docs/providers/ovh/r/ovh_domain_zone_redirection.html">ovh_domain_zone_redirection</a>
            </li>
          </ul>
        </li>

        <li<%= sidebar_current("docs-ovh-resource-ip") %>>
          <a href="#">IP Resources</a>
          <ul class="nav nav-visible">
            <li<%= sidebar_current("docs-ovh-resource-ip-reverse") %>>
              <a href="/docs/providers/ovh/r/ip_reverse.html">ovh_ip_reverse</a>
            </li>
          </ul>
        </li>

        <li<%= sidebar_current("docs-ovh-resource-iploadbalancing") %>>
            <a href="#">IP Load Balancing Resources</a>
            <ul class="nav nav-visible">
<<<<<<< HEAD
                <li<%= sidebar_current("docs-ovh-resource-iploadbalancing-http-farm") %>>
                    <a href="/docs/providers/ovh/r/iploadbalancing_http_farm.html">ovh_iploadbalancing_http_farm</a>
                </li>
                <li<%= sidebar_current("docs-ovh-resource-iploadbalancing-tcp-farm") %>>
=======
                <li<%= sidebar_current("docs-ovh-resource-iploadbalancing-tcp-farm-x") %>>
>>>>>>> ca3388a4
                    <a href="/docs/providers/ovh/r/iploadbalancing_tcp_farm.html">ovh_iploadbalancing_tcp_farm</a>
                </li>
                <li<%= sidebar_current("docs-ovh-resource-iploadbalancing-http-farm-server") %>>
                    <a href="/docs/providers/ovh/r/iploadbalancing_http_farm_server.html">ovh_iploadbalancing_http_farm_server</a>
                </li>
                <li<%= sidebar_current("docs-ovh-resource-iploadbalancing-tcp-farm-server") %>>
                    <a href="/docs/providers/ovh/r/iploadbalancing_tcp_farm_server.html">ovh_iploadbalancing_tcp_farm_server</a>
                </li>
                <li<%= sidebar_current("docs-ovh-resource-iploadbalancing-http-frontend") %>>
                    <a href="/docs/providers/ovh/r/iploadbalancing_http_frontend.html">ovh_iploadbalancing_http_frontend</a>
                </li>
                <li<%= sidebar_current("docs-ovh-resource-iploadbalancing-tcp-frontend") %>>
                    <a href="/docs/providers/ovh/r/iploadbalancing_tcp_frontend.html">ovh_iploadbalancing_tcp_frontend</a>
                </li>
                <li<%= sidebar_current("docs-ovh-resource-iploadbalancing-http-route-x") %>>
                    <a href="/docs/providers/ovh/r/iploadbalancing_http_route.html">ovh_iploadbalancing_http_route</a>
                </li>
                <li<%= sidebar_current("docs-ovh-resource-iploadbalancing-http-route-rule") %>>
                    <a href="/docs/providers/ovh/r/iploadbalancing_http_route_rule.html">ovh_iploadbalancing_http_route_rule</a>
                </li>
            </ul>
        </li>

        <li<%= sidebar_current("docs-ovh-resource-vrack") %>>
          <a href="#">vRack Resources</a>
          <ul class="nav nav-visible">
              <li<%= sidebar_current("docs-ovh-resource-vrack-cloudproject") %>>
                  <a href="/docs/providers/ovh/r/vrack_cloudproject.html">ovh_vrack_cloudproject</a>
              </li>
            <li<%= sidebar_current("docs-ovh-resource-vrack-publicloud-attachment") %>>
              <a href="/docs/providers/ovh/r/vrack_publiccloud_attachment.html">ovh_vrack_publiccloud_attachment</a>
            </li>
          </ul>
        </li>


      </ul>
    </div>
  <% end %>

  <%= yield %>
  <% end %><|MERGE_RESOLUTION|>--- conflicted
+++ resolved
@@ -89,14 +89,10 @@
         <li<%= sidebar_current("docs-ovh-resource-iploadbalancing") %>>
             <a href="#">IP Load Balancing Resources</a>
             <ul class="nav nav-visible">
-<<<<<<< HEAD
-                <li<%= sidebar_current("docs-ovh-resource-iploadbalancing-http-farm") %>>
+                <li<%= sidebar_current("docs-ovh-resource-iploadbalancing-http-farm-x") %>>
                     <a href="/docs/providers/ovh/r/iploadbalancing_http_farm.html">ovh_iploadbalancing_http_farm</a>
                 </li>
-                <li<%= sidebar_current("docs-ovh-resource-iploadbalancing-tcp-farm") %>>
-=======
                 <li<%= sidebar_current("docs-ovh-resource-iploadbalancing-tcp-farm-x") %>>
->>>>>>> ca3388a4
                     <a href="/docs/providers/ovh/r/iploadbalancing_tcp_farm.html">ovh_iploadbalancing_tcp_farm</a>
                 </li>
                 <li<%= sidebar_current("docs-ovh-resource-iploadbalancing-http-farm-server") %>>
